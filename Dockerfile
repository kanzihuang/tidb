--- conflicted
+++ resolved
@@ -32,31 +32,7 @@
 
 FROM rockylinux:9-minimal
 
-<<<<<<< HEAD
-# Cache dependencies
-COPY go.mod .
-COPY go.sum .
-
-COPY ./parser/go.mod ./parser/
-COPY ./parser/go.sum ./parser/
-
-RUN GO111MODULE=on go mod download
-
-# Build real binaries
-COPY . .
-RUN make
-
-# Executable image
-FROM alpine
-
-RUN apk add --no-cache \
-    curl
-
-COPY --from=builder /go/src/github.com/pingcap/tidb/bin/tidb-server /tidb-server
-COPY --from=builder /usr/local/bin/dumb-init /usr/local/bin/dumb-init
-=======
 COPY --from=builder /tidb/bin/tidb-server /tidb-server
->>>>>>> 196ddc08
 
 WORKDIR /
 EXPOSE 4000
