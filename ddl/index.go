// Copyright 2015 PingCAP, Inc.
//
// Licensed under the Apache License, Version 2.0 (the "License");
// you may not use this file except in compliance with the License.
// You may obtain a copy of the License at
//
//     http://www.apache.org/licenses/LICENSE-2.0
//
// Unless required by applicable law or agreed to in writing, software
// distributed under the License is distributed on an "AS IS" BASIS,
// See the License for the specific language governing permissions and
// limitations under the License.

package ddl

import (
	"bytes"
<<<<<<< HEAD
=======
	"strings"
	"sync/atomic"
>>>>>>> 8076a0cd

	"github.com/juju/errors"
	"github.com/ngaut/log"
	"github.com/pingcap/tidb/kv"
	"github.com/pingcap/tidb/meta"
	"github.com/pingcap/tidb/model"
	"github.com/pingcap/tidb/mysql"
	"github.com/pingcap/tidb/parser/coldef"
	"github.com/pingcap/tidb/table"
	"github.com/pingcap/tidb/util"
	"github.com/pingcap/tidb/util/errors2"
)

func buildIndexInfo(tblInfo *model.TableInfo, unique bool, indexName model.CIStr, idxColNames []*coldef.IndexColName) (*model.IndexInfo, error) {
	for _, col := range tblInfo.Columns {
		if col.Name.L == indexName.L {
			return nil, errors.Errorf("CREATE INDEX: index name collision with existing column: %s", indexName)
		}
	}

	// build offsets
	idxColumns := make([]*model.IndexColumn, 0, len(idxColNames))
	for _, ic := range idxColNames {
		col := findCol(tblInfo.Columns, ic.ColumnName)
		if col == nil {
			return nil, errors.Errorf("CREATE INDEX: column does not exist: %s", ic.ColumnName)
		}

		idxColumns = append(idxColumns, &model.IndexColumn{
			Name:   col.Name,
			Offset: col.Offset,
			Length: ic.Length,
		})
	}
	// create index info
	idxInfo := &model.IndexInfo{
		Name:    indexName,
		Columns: idxColumns,
		Unique:  unique,
		State:   model.StateNone,
	}

	return idxInfo, nil
}

func addIndexColumnFlag(tblInfo *model.TableInfo, indexInfo *model.IndexInfo) {
	col := indexInfo.Columns[0]

	if indexInfo.Unique && len(indexInfo.Columns) == 1 {
		tblInfo.Columns[col.Offset].Flag |= mysql.UniqueKeyFlag
	} else {
		tblInfo.Columns[col.Offset].Flag |= mysql.MultipleKeyFlag
	}

}

func dropIndexColumnFlag(tblInfo *model.TableInfo, indexInfo *model.IndexInfo) {
	col := indexInfo.Columns[0]

	if indexInfo.Unique && len(indexInfo.Columns) == 1 {
		tblInfo.Columns[col.Offset].Flag &= ^uint(mysql.UniqueKeyFlag)
	} else {
		tblInfo.Columns[col.Offset].Flag &= ^uint(mysql.MultipleKeyFlag)
	}

	// other index may still cover this col
	for _, index := range tblInfo.Indices {
		if index.Name.L == indexInfo.Name.L {
			continue
		}

		if index.Columns[0].Name.L != col.Name.L {
			continue
		}

		addIndexColumnFlag(tblInfo, index)
	}
}

func (d *ddl) onIndexCreate(t *meta.Meta, job *model.Job) error {
	schemaID := job.SchemaID
	tblInfo, err := d.getTableInfo(t, job)
	if err != nil {
		return errors.Trace(err)
	}

	var (
		unique      bool
		indexName   model.CIStr
		idxColNames []*coldef.IndexColName
	)

	err = job.DecodeArgs(&unique, &indexName, &idxColNames)
	if err != nil {
		job.State = model.JobCancelled
		return errors.Trace(err)
	}

	var indexInfo *model.IndexInfo
	for _, idx := range tblInfo.Indices {
		if idx.Name.L == indexName.L {
			if idx.State == model.StatePublic {
				// we already have a index with same index name
				job.State = model.JobCancelled
				return errors.Errorf("CREATE INDEX: index already exist %s", indexName)
			}

			indexInfo = idx
		}
	}

	if indexInfo == nil {
		indexInfo, err = buildIndexInfo(tblInfo, unique, indexName, idxColNames)
		if err != nil {
			job.State = model.JobCancelled
			return errors.Trace(err)
		}
		tblInfo.Indices = append(tblInfo.Indices, indexInfo)
	}

	_, err = t.GenSchemaVersion()
	if err != nil {
		return errors.Trace(err)
	}

	switch indexInfo.State {
	case model.StateNone:
		// none -> delete only
		job.SchemaState = model.StateDeleteOnly
		indexInfo.State = model.StateDeleteOnly
		err = t.UpdateTable(schemaID, tblInfo)
		return errors.Trace(err)
	case model.StateDeleteOnly:
		// delete only -> write only
		job.SchemaState = model.StateWriteOnly
		indexInfo.State = model.StateWriteOnly
		err = t.UpdateTable(schemaID, tblInfo)
		return errors.Trace(err)
	case model.StateWriteOnly:
		// write only -> reorganization
		job.SchemaState = model.StateReorgnization
		indexInfo.State = model.StateReorgnization
		// initialize SnapshotVer to 0 for later reorgnization check.
		job.SnapshotVer = 0
		// initialize reorg handle to 0
		job.ReOrgHandle = 0
		atomic.StoreInt64(&d.reOrgHandle, 0)
		err = t.UpdateTable(schemaID, tblInfo)
		return errors.Trace(err)
	case model.StateReorgnization:
		// reorganization -> public
		// get the current version for reorgnization if we don't have
		if job.SnapshotVer == 0 {
			var ver kv.Version
			ver, err = d.store.CurrentVersion()
			if err != nil {
				return errors.Trace(err)
			}

			job.SnapshotVer = ver.Ver
		}

		var tbl table.Table
		tbl, err = d.getTable(t, schemaID, tblInfo)
		if err != nil {
			return errors.Trace(err)
		}

		err = d.runReorgJob(func() error {
			return d.addTableIndex(tbl, indexInfo, job.SnapshotVer, job.ReOrgHandle)
		})

		// addTableIndex updates ReOrgHandle after one batch.
		// so we update the job ReOrgHandle here.
		job.ReOrgHandle = atomic.LoadInt64(&d.reOrgHandle)

		if errors2.ErrorEqual(err, errWaitReorgTimeout) {
			// if timeout, we should return, check for the owner and re-wait job done.
			return nil
		}
		if err != nil {
			return errors.Trace(err)
		}

		indexInfo.State = model.StatePublic
		// set column index flag.
		addIndexColumnFlag(tblInfo, indexInfo)
		if err = t.UpdateTable(schemaID, tblInfo); err != nil {
			return errors.Trace(err)
		}

		// finish this job
		job.SchemaState = model.StatePublic
		job.State = model.JobDone
		return nil
	default:
		return errors.Errorf("invalid index state %v", tblInfo.State)
	}
}

func (d *ddl) onIndexDrop(t *meta.Meta, job *model.Job) error {
	schemaID := job.SchemaID
	tblInfo, err := d.getTableInfo(t, job)
	if err != nil {
		return errors.Trace(err)
	}

	var indexName model.CIStr
	if err = job.DecodeArgs(&indexName); err != nil {
		job.State = model.JobCancelled
		return errors.Trace(err)
	}

	var indexInfo *model.IndexInfo
	for _, idx := range tblInfo.Indices {
		if idx.Name.L == indexName.L {
			indexInfo = idx
		}
	}

	if indexInfo == nil {
		job.State = model.JobCancelled
		return errors.Errorf("index %s doesn't exist", indexName)
	}

	_, err = t.GenSchemaVersion()
	if err != nil {
		return errors.Trace(err)
	}

	switch indexInfo.State {
	case model.StatePublic:
		// public -> write only
		job.SchemaState = model.StateWriteOnly
		indexInfo.State = model.StateWriteOnly
		err = t.UpdateTable(schemaID, tblInfo)
		return errors.Trace(err)
	case model.StateWriteOnly:
		// write only -> delete only
		job.SchemaState = model.StateDeleteOnly
		indexInfo.State = model.StateDeleteOnly
		err = t.UpdateTable(schemaID, tblInfo)
		return errors.Trace(err)
	case model.StateDeleteOnly:
		// delete only -> reorganization
		job.SchemaState = model.StateReorgnization
		indexInfo.State = model.StateReorgnization
		err = t.UpdateTable(schemaID, tblInfo)
		return errors.Trace(err)
	case model.StateReorgnization:
		// reorganization -> absent
		tbl, err := d.getTable(t, schemaID, tblInfo)
		if err != nil {
			return errors.Trace(err)
		}

		err = d.runReorgJob(func() error {
			return d.dropTableIndex(tbl, indexInfo)
		})

		if errors2.ErrorEqual(err, errWaitReorgTimeout) {
			// if timeout, we should return, check for the owner and re-wait job done.
			return nil
		}
		if err != nil {
			return errors.Trace(err)
		}

		// all reorgnization jobs done, drop this index
		newIndices := make([]*model.IndexInfo, 0, len(tblInfo.Indices))
		for _, idx := range tblInfo.Indices {
			if idx.Name.L != indexName.L {
				newIndices = append(newIndices, idx)
			}
		}
		tblInfo.Indices = newIndices
		// set column index flag.
		dropIndexColumnFlag(tblInfo, indexInfo)
		if err = t.UpdateTable(schemaID, tblInfo); err != nil {
			return errors.Trace(err)
		}

		// finish this job
		job.SchemaState = model.StateNone
		job.State = model.JobDone
		return nil
	default:
		return errors.Errorf("invalid table state %v", tblInfo.State)
	}
}

func checkRowExist(txn kv.Transaction, t table.Table, handle int64) (bool, error) {
	_, err := txn.Get([]byte(t.RecordKey(handle, nil)))
	if errors2.ErrorEqual(err, kv.ErrNotExist) {
		// If row doesn't exist, we may have deleted the row already,
		// no need to add index again.
		return false, nil
	} else if err != nil {
		return false, errors.Trace(err)
	}

	return true, nil
}

func fetchRowColVals(txn kv.Transaction, t table.Table, handle int64, indexInfo *model.IndexInfo) ([]interface{}, error) {
	// fetch datas
	cols := t.Cols()
	var vals []interface{}
	for _, v := range indexInfo.Columns {
		var val interface{}

		col := cols[v.Offset]
		k := t.RecordKey(handle, col)
		data, err := txn.Get([]byte(k))
		if err != nil {
			return nil, errors.Trace(err)
		}
		val, err = t.DecodeValue(data, col)
		if err != nil {
			return nil, errors.Trace(err)
		}
		vals = append(vals, val)
	}

	return vals, nil
}

const maxBatchSize = 1024

// How to add index in reorgnization state?
//  1, Generate a snapshot with special version.
//  2, Traverse the snapshot, get every row in the table.
//  3, For one row, if the row has been already deleted, skip to next row.
//  4, If not deleted, check whether index has existed, if existed, skip to next row.
//  5, If index doesn't exist, create the index and then continue to handle next row.
func (d *ddl) addTableIndex(t table.Table, indexInfo *model.IndexInfo, version uint64, seekHandle int64) error {
	for {
		handles, err := d.getSnapshotRows(t, version, seekHandle)
		if err != nil {
			return errors.Trace(err)
		} else if len(handles) == 0 {
			return nil
		}

		seekHandle = handles[len(handles)-1] + 1

		err = d.backfillTableIndex(t, indexInfo, handles)
		if err != nil {
			return errors.Trace(err)
		}

		// update reOrgHandle here after every successful batch.
		atomic.StoreInt64(&d.reOrgHandle, seekHandle)
	}
}

func (d *ddl) getSnapshotRows(t table.Table, version uint64, seekHandle int64) ([]int64, error) {
	ver := kv.Version{Ver: version}

	snap, err := d.store.GetSnapshot(ver)
	if err != nil {
		return nil, errors.Trace(err)
	}

	defer snap.MvccRelease()

	firstKey := t.RecordKey(seekHandle, nil)
	prefix := []byte(t.KeyPrefix())

	it := snap.NewMvccIterator(kv.EncodeKey([]byte(firstKey)), ver)
	defer it.Close()

	handles := make([]int64, 0, maxBatchSize)

	for it.Valid() {
		key := kv.DecodeKey([]byte(it.Key()))
		if !bytes.HasPrefix(key, prefix) {
			break
		}

		var handle int64
		handle, err = util.DecodeHandleFromRowKey(string(key))
		if err != nil {
			return nil, errors.Trace(err)
		}

		rk := kv.EncodeKey(t.RecordKey(handle, nil))

		handles = append(handles, handle)
		if len(handles) == maxBatchSize {
			seekHandle = handle + 1
			break
		}

		err = kv.NextUntil(it, util.RowKeyPrefixFilter(rk))
		if errors2.ErrorEqual(err, kv.ErrNotExist) {
			break
		} else if err != nil {
			return nil, errors.Trace(err)
		}
	}

	snap.MvccRelease()

	return handles, nil
}

func (d *ddl) backfillTableIndex(t table.Table, indexInfo *model.IndexInfo, handles []int64) error {
	kvX := kv.NewKVIndex(t.IndexPrefix(), indexInfo.Name.L, indexInfo.Unique)

	for _, handle := range handles {
		log.Debug("building index...", handle)

		err := kv.RunInNewTxn(d.store, true, func(txn kv.Transaction) error {
			// first check row exists
			exist, err := checkRowExist(txn, t, handle)
			if err != nil {
				return errors.Trace(err)
			} else if !exist {
				// row doesn't exist, skip it.
				return nil
			}

			var vals []interface{}
			vals, err = fetchRowColVals(txn, t, handle, indexInfo)
			if err != nil {
				return errors.Trace(err)
			}

			exist, _, err = kvX.Exist(txn, vals, handle)
			if err != nil {
				return errors.Trace(err)
			} else if exist {
				// index already exists, skip it.
				return nil
			}

			// mean we haven't already added this index.
			// lock row first
			err = txn.LockKeys(t.RecordKey(handle, nil))
			if err != nil {
				return errors.Trace(err)
			}

			// create the index.
			err = kvX.Create(txn, vals, handle)
			return errors.Trace(err)
		})

		if err != nil {
			return errors.Trace(err)
		}
	}

	return nil
}

func (d *ddl) dropTableIndex(t table.Table, indexInfo *model.IndexInfo) error {
	err := d.delKeysWithPrefix(kv.GenIndexPrefix(t.IndexPrefix(), indexInfo.Name.L))
	return errors.Trace(err)
}<|MERGE_RESOLUTION|>--- conflicted
+++ resolved
@@ -15,11 +15,7 @@
 
 import (
 	"bytes"
-<<<<<<< HEAD
-=======
-	"strings"
 	"sync/atomic"
->>>>>>> 8076a0cd
 
 	"github.com/juju/errors"
 	"github.com/ngaut/log"
